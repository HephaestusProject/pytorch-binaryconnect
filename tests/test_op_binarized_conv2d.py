--- conflicted
+++ resolved
@@ -15,7 +15,6 @@
     torch.backends.cudnn.benchmark = False
 
 
-<<<<<<< HEAD
 mode_test_case = [
     # (test_input, test_weight, test_bias, test_mode)
     (torch.tensor([[1.0, 1.0, 1.0], [1.0, 1.0, 1.0], [1.0, 1.0, 1.0]]),
@@ -137,248 +136,6 @@
 
     binary_conv2d(test_input, test_weight, test_bias,
                   1, 0, 1, 1, test_mode).backward()
-=======
-def test_not_support_mode_binary_conv2d(fix_seed):
-
-    inputs = torch.tensor([[1.0, 1.0, 1.0], [1.0, 1.0, 1.0], [1.0, 1.0, 1.0]])
-    weights = torch.tensor([[-1.0, 1.0, 1.0], [1.0, -0.8, 1.0], [1.0, -0.3, 1.0]])
-    bias = None
-    stride = 1
-    padding = 0
-    dilation = 1
-    groups = 1
-    mode = "test"
-
-    with pytest.raises(RuntimeError):
-        binary_conv2d(inputs, weights, bias, stride, padding, dilation, groups, mode)
-
-
-def test_foward_op_in_non_bias_deterministic_binary_conv2d(fix_seed):
-
-    inputs = torch.tensor([[[[1.0, 1.0, 1.0], [1.0, 1.0, 1.0], [1.0, 1.0, 1.0]]]])
-
-    weights = torch.tensor([[[[-1.0, 1.0, 1.0], [1.0, -0.8, 1.0], [1.0, -0.3, 1.0]]]])
-
-    bias = None
-    stride = 1
-    padding = 0
-    dilation = 1
-    groups = 1
-    mode = "deterministic"
-
-    result = binary_conv2d(
-        inputs, weights, bias, stride, padding, dilation, groups, mode
-    )
-
-    assert torch.allclose(
-        input=result,
-        other=torch.tensor([[[[3.0]]]]),
-        rtol=1e-04,
-        atol=1e-04,
-        equal_nan=True,
-    )
-
-
-def test_foward_op_in_bias_deterministic_binary_conv2d(fix_seed):
-
-    inputs = torch.tensor([[[[1.0, 1.0, 1.0], [1.0, 1.0, 1.0], [1.0, 1.0, 1.0]]]])
-
-    weights = torch.tensor([[[[-1.0, 1.0, 1.0], [1.0, -0.8, 1.0], [1.0, -0.3, 1.0]]]])
-
-    bias = torch.tensor([1.0])
-    stride = 1
-    padding = 0
-    dilation = 1
-    groups = 1
-    mode = "deterministic"
-
-    result = binary_conv2d(
-        inputs, weights, bias, stride, padding, dilation, groups, mode
-    )
-
-    target_forward_op = torch.tensor(
-        [[2.0, 2.0, 2.0], [2.0, 2.0, 2.0], [2.0, 2.0, 2.0]]
-    )
-
-    assert torch.allclose(
-        input=result,
-        other=torch.tensor([[[[4.0]]]]),
-        rtol=1e-04,
-        atol=1e-04,
-        equal_nan=True,
-    )
-
-
-def test_foward_op_in_non_bias_stochastic_binary_conv2d(fix_seed):
-    inputs = torch.tensor([[[[1.0, 1.0, 1.0], [1.0, 1.0, 1.0], [1.0, 1.0, 1.0]]]])
-
-    weights = torch.tensor([[[[-1.0, 1.0, 1.0], [1.0, -0.8, 1.0], [1.0, -0.3, 1.0]]]])
-
-    bias = None
-    stride = 1
-    padding = 0
-    dilation = 1
-    groups = 1
-    mode = "stochastic"
-
-    result = binary_conv2d(
-        inputs, weights, bias, stride, padding, dilation, groups, mode
-    )
-
-    assert torch.allclose(
-        input=result,
-        other=torch.tensor([[[[1.0]]]]),
-        rtol=1e-04,
-        atol=1e-04,
-        equal_nan=True,
-    )
-
-
-def test_foward_op_in_bias_stochastic_binary_conv2d(fix_seed):
-
-    inputs = torch.tensor([[[[1.0, 1.0, 1.0], [1.0, 1.0, 1.0], [1.0, 1.0, 1.0]]]])
-
-    weights = torch.tensor([[[[-1.0, 1.0, 1.0], [1.0, -0.8, 1.0], [1.0, -0.3, 1.0]]]])
-
-    bias = torch.tensor([1.0])
-    stride = 1
-    padding = 0
-    dilation = 1
-    groups = 1
-    mode = "stochastic"
-
-    result = binary_conv2d(
-        inputs, weights, bias, stride, padding, dilation, groups, mode
-    )
-
-    assert torch.allclose(
-        input=result,
-        other=torch.tensor([[[[2.0]]]]),
-        rtol=1e-04,
-        atol=1e-04,
-        equal_nan=True,
-    )
-
-
-def test_backward_op_in_non_bias_deterministic_binary_conv2d(fix_seed):
-
-    bias = None
-    stride = 1
-    padding = 0
-    dilation = 1
-    groups = 1
-    mode = "deterministic"
-
-    inputs = torch.tensor(
-        [[[[1.0, 1.0, 1.0], [1.0, 1.0, 1.0], [1.0, 1.0, 1.0]]]], requires_grad=True
-    )
-
-    weights = torch.tensor(
-        [[[[-1.0, 1.0, 1.0], [1.0, -0.8, 1.0], [1.0, -0.3, 1.0]]]], requires_grad=True
-    )
-
-    binary_conv2d(
-        inputs, weights, bias, stride, padding, dilation, groups, mode
-    ).backward()
-
-    target_weights_grad = torch.tensor(
-        [[[[1.0, 1.0, 1.0], [1.0, 1.0, 1.0], [1.0, 1.0, 1.0]]]]
-    )
-    target_inputs_grad = torch.tensor(
-        [[[[-1.0, 1.0, 1.0], [1.0, -1.0, 1.0], [1.0, -1.0, 1.0]]]]
-    )
-
-    assert torch.allclose(
-        input=weights.grad,
-        other=target_weights_grad,
-        rtol=1e-04,
-        atol=1e-04,
-        equal_nan=True,
-    )
-
-    assert torch.allclose(
-        input=inputs.grad,
-        other=target_inputs_grad,
-        rtol=1e-04,
-        atol=1e-04,
-        equal_nan=True,
-    )
-
-
-def test_backward_op_in_bias_deterministic_binary_conv2d(fix_seed):
-
-    bias = torch.tensor([1.0], requires_grad=True)
-    stride = 1
-    padding = 0
-    dilation = 1
-    groups = 1
-    mode = "deterministic"
-
-    inputs = torch.tensor(
-        [[[[1.0, 1.0, 1.0], [1.0, 1.0, 1.0], [1.0, 1.0, 1.0]]]], requires_grad=True
-    )
-
-    weights = torch.tensor(
-        [[[[-1.0, 1.0, 1.0], [1.0, -0.8, 1.0], [1.0, -0.3, 1.0]]]], requires_grad=True
-    )
-    bias = torch.tensor([1.0])
-
-    binary_conv2d(
-        inputs, weights, bias, stride, padding, dilation, groups, mode
-    ).backward()
-
-    target_weights_grad = torch.tensor(
-        [[[[1.0, 1.0, 1.0], [1.0, 1.0, 1.0], [1.0, 1.0, 1.0]]]]
-    )
-    target_inputs_grad = torch.tensor(
-        [[[[-1.0, 1.0, 1.0], [1.0, -1.0, 1.0], [1.0, -1.0, 1.0]]]]
-    )
-
-    assert torch.allclose(
-        input=weights.grad,
-        other=target_weights_grad,
-        rtol=1e-04,
-        atol=1e-04,
-        equal_nan=True,
-    )
-
-    assert torch.allclose(
-        input=inputs.grad,
-        other=target_inputs_grad,
-        rtol=1e-04,
-        atol=1e-04,
-        equal_nan=True,
-    )
-
-
-def test_backward_op_in_non_bias_stochastic_binary_conv2d(fix_seed):
-
-    bias = None
-    stride = 1
-    padding = 0
-    dilation = 1
-    groups = 1
-    mode = "stochastic"
-
-    inputs = torch.tensor(
-        [[[[1.0, 1.0, 1.0], [1.0, 1.0, 1.0], [1.0, 1.0, 1.0]]]], requires_grad=True
-    )
-
-    weights = torch.tensor(
-        [[[[-1.0, 1.0, 1.0], [1.0, -0.8, 1.0], [1.0, -0.3, 1.0]]]], requires_grad=True
-    )
-
-    binary_conv2d(
-        inputs, weights, bias, stride, padding, dilation, groups, mode
-    ).backward()
-
-    target_weights_grad = torch.tensor(
-        [[[[1.0, 1.0, 1.0], [1.0, 1.0, 1.0], [1.0, 1.0, 1.0]]]]
-    )
-    target_inputs_grad = torch.tensor(
-        [[[[-1.0, -1.0, -1.0], [1.0, -1.0, 1.0], [-1.0, -1.0, -1.0]]]]
-    )
->>>>>>> e51adebd
 
     assert torch.allclose(
         input=test_input.grad,
@@ -397,7 +154,6 @@
     )
 
 
-<<<<<<< HEAD
 directly_backward_test_case = [
     # (saved_tensors, needs_input_grad, grad_output, expected_weight_grad, expected_input_grad, expected_bias_grad)
     ((torch.tensor([[[[1.0, 1.0, 1.0], [1.0, 1.0, 1.0], [1.0, 1.0, 1.0]]]], requires_grad=True),
@@ -422,43 +178,6 @@
                            expected_weight_grad,
                            expected_input_grad,
                            expected_bias_grad):
-=======
-def test_backward_op_in_bias_stochastic_binary_conv2d(fix_seed):
-
-    bias = torch.tensor([1.0])
-    stride = 1
-    padding = 0
-    dilation = 1
-    groups = 1
-    mode = "stochastic"
-
-    inputs = torch.tensor(
-        [[[[1.0, 1.0, 1.0], [1.0, 1.0, 1.0], [1.0, 1.0, 1.0]]]], requires_grad=True
-    )
-
-    weights = torch.tensor(
-        [[[[-1.0, 1.0, 1.0], [1.0, -0.8, 1.0], [1.0, -0.3, 1.0]]]], requires_grad=True
-    )
-
-    binary_conv2d(
-        inputs, weights, bias, stride, padding, dilation, groups, mode
-    ).backward()
-
-    target_weights_grad = torch.tensor(
-        [[[[1.0, 1.0, 1.0], [1.0, 1.0, 1.0], [1.0, 1.0, 1.0]]]]
-    )
-    target_inputs_grad = torch.tensor(
-        [[[[-1.0, 1.0, 1.0], [1.0, -1.0, 1.0], [-1.0, 1.0, -1.0]]]]
-    )
-
-    assert torch.allclose(
-        input=weights.grad,
-        other=target_weights_grad,
-        rtol=1e-04,
-        atol=1e-04,
-        equal_nan=True,
-    )
->>>>>>> e51adebd
 
     class CTX:
         def __init__(self, saved_tensors, needs_input_grad):
@@ -470,49 +189,11 @@
             self.dilation = 1
             self.groups = 1
 
-<<<<<<< HEAD
     ctx = CTX(saved_tensors, needs_input_grad)
 
     input_grad, weight_grad, bias_grad, _, _, _, _, _ = BinaryConv2d.backward(
         ctx, grad_output)
 
-=======
-def test_backward(fix_seed):
-    class CTX:
-        saved_tensors = (
-            torch.tensor(
-                [[[[1.0, 1.0, 1.0], [1.0, 1.0, 1.0], [1.0, 1.0, 1.0]]]],
-                requires_grad=True,
-            ),
-            torch.tensor(
-                [[[[-1.0, 1.0, 1.0], [1.0, -1.0, 1.0], [1.0, -1.0, 1.0]]]],
-                requires_grad=True,
-            ),
-            torch.tensor([1]),
-        )
-        needs_input_grad = (True, True, True, False)
-
-        stride = 1
-        padding = 0
-        dilation = 1
-        groups = 1
-
-    ctx = CTX()
-    grad_output = torch.tensor([[[[1.0]]]])
-
-    input_grad, weight_gard, bias_grad, _, _, _, _, _ = BinaryConv2d.backward(
-        ctx, grad_output
-    )
-
-    target_weights_grad = torch.tensor(
-        [[[[1.0, 1.0, 1.0], [1.0, 1.0, 1.0], [1.0, 1.0, 1.0]]]]
-    )
-    target_inputs_grad = torch.tensor(
-        [[[[-1.0, 1.0, 1.0], [1.0, -1.0, 1.0], [1.0, -1.0, 1.0]]]]
-    )
-    target_bias_grad = torch.tensor(1.0)
-
->>>>>>> e51adebd
     assert torch.allclose(
         input=input_grad,
         other=expected_input_grad,
@@ -530,13 +211,9 @@
     )
 
     assert torch.allclose(
-<<<<<<< HEAD
         input=bias_grad,
         other=expected_bias_grad,
         rtol=1e-04,
         atol=1e-04,
         equal_nan=True,
-=======
-        input=bias_grad, other=target_bias_grad, rtol=1e-04, atol=1e-04, equal_nan=True,
->>>>>>> e51adebd
     )